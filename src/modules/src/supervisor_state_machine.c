--- conflicted
+++ resolved
@@ -90,11 +90,7 @@
 
     .triggerCombiner = supervisorAlways,
 
-<<<<<<< HEAD
-    .blockers = SUPERVISOR_CB_CHARGER_CONNECTED | SUPERVISOR_CB_IS_TUMBLED,
-=======
-    .blockers = SUPERVISOR_CB_CONF_IS_TUMBLED | SUPERVISOR_CB_EMERGENCY_STOP,
->>>>>>> cb1a5fa5
+    .blockers = SUPERVISOR_CB_CONF_IS_TUMBLED,
     .negatedBlockers = SUPERVISOR_CB_NONE,
     .blockerCombiner = supervisorAny,
   }
@@ -113,11 +109,7 @@
   {
     .newState = supervisorStatePreFlChecksNotPassed,
 
-<<<<<<< HEAD
-    .triggers = SUPERVISOR_CB_CHARGER_CONNECTED | SUPERVISOR_CB_IS_TUMBLED,
-=======
-    .triggers = SUPERVISOR_CB_CONF_IS_TUMBLED | SUPERVISOR_CB_EMERGENCY_STOP,
->>>>>>> cb1a5fa5
+    .triggers = SUPERVISOR_CB_CONF_IS_TUMBLED,
     .negatedTriggers = SUPERVISOR_CB_NONE,
     .triggerCombiner = supervisorAny,
 
@@ -130,11 +122,7 @@
     .negatedTriggers = SUPERVISOR_CB_NONE,
     .triggerCombiner = supervisorAll,
 
-<<<<<<< HEAD
-    .blockers = SUPERVISOR_CB_CHARGER_CONNECTED | SUPERVISOR_CB_IS_TUMBLED,
-=======
-    .blockers = SUPERVISOR_CB_CONF_IS_TUMBLED | SUPERVISOR_CB_EMERGENCY_STOP,
->>>>>>> cb1a5fa5
+    .blockers = SUPERVISOR_CB_CONF_IS_TUMBLED,
     .negatedBlockers = SUPERVISOR_CB_NONE,
     .blockerCombiner = supervisorAny,
   },
@@ -153,11 +141,7 @@
   {
     .newState = supervisorStatePreFlChecksNotPassed,
 
-<<<<<<< HEAD
-    .triggers = SUPERVISOR_CB_IS_TUMBLED | SUPERVISOR_CB_CHARGER_CONNECTED,
-=======
-    .triggers = SUPERVISOR_CB_CONF_IS_TUMBLED | SUPERVISOR_CB_EMERGENCY_STOP,
->>>>>>> cb1a5fa5
+    .triggers = SUPERVISOR_CB_CONF_IS_TUMBLED,
     .negatedTriggers = SUPERVISOR_CB_ARMED,
     .triggerCombiner = supervisorAny,
 
